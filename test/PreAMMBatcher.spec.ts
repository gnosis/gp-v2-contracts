import { use, expect } from "chai";
<<<<<<< HEAD
import { BigNumber, Contract, utils } from "ethers";
=======
>>>>>>> 2fc8d1de
import {
  deployContract,
  deployMockContract,
  MockProvider,
  solidity,
} from "ethereum-waffle";
import { utils, Contract } from "ethers";

import ERC20 from "../build/artifacts/ERC20Mintable.json";
import PreAMMBatcher from "../build/artifacts/PreAMMBatcher.json";
import UniswapV2Factory from "../node_modules/@uniswap/v2-core/build/UniswapV2Factory.json";
import UniswapV2Pair from "../node_modules/@uniswap/v2-core/build/UniswapV2Pair.json";
import { Order, DOMAIN_SEPARATOR } from "../src/js/orders.spec";

import { baseTestInput } from "./resources/testExamples";

use(solidity);

describe("PreAMMBatcher", () => {
  const [
    walletDeployer,
    walletTrader1,
    walletTrader2,
  ] = new MockProvider().getWallets();
  let batcher: Contract;
  let token0: Contract;
  let token1: Contract;
  let uniswapPair: Contract;
  let uniswapFactory: Contract;
  let uniswapPairAddress: string;
  const initialUniswapFundingOfToken0 = utils.parseEther("10");
  const initialUniswapFundingOfToken1 = utils.parseEther("10");

  const mockRelevantTokenDataForBatchTrade = async (
    sellOrder1: Order,
    sellOrder2: Order,
  ): Promise<void> => {
    // todo: mock actual right information
    // mock un-relevant data to make batchTrade call pass
    await token0.mock.transferFrom.returns(true);
    await token1.mock.transferFrom.returns(true);
    await token0.mock.transfer.returns(true);
    await token1.mock.transfer.returns(true);
    await token0.mock.allowance
      .withArgs(sellOrder1.wallet.address, batcher.address)
      .returns(sellOrder1.sellAmount.toString());
    await token1.mock.allowance
      .withArgs(sellOrder2.wallet.address, batcher.address)
      .returns(sellOrder2.sellAmount.toString());
    await token0.mock.balanceOf
      .withArgs(sellOrder1.wallet.address)
      .returns(sellOrder1.sellAmount.toString());
    await token1.mock.balanceOf
      .withArgs(sellOrder2.wallet.address)
      .returns(sellOrder2.sellAmount.toString());
    await token0.mock.balanceOf.withArgs(batcher.address).returns("1");
    await token1.mock.balanceOf.withArgs(batcher.address).returns("1");
    await token0.mock.balanceOf
      .withArgs(uniswapPair.address)
      .returns(
        initialUniswapFundingOfToken0.add(sellOrder1.sellAmount).toString(),
      );
    await token1.mock.balanceOf
      .withArgs(uniswapPair.address)
      .returns(initialUniswapFundingOfToken1);
  };

  beforeEach(async () => {
    // deploy all relevant contracts and setup the uniswap pool
    token0 = await deployMockContract(walletDeployer, ERC20.abi);
    token1 = await deployMockContract(walletDeployer, ERC20.abi);
    uniswapFactory = await deployContract(walletDeployer, UniswapV2Factory, [
      walletDeployer.address,
    ]);
    await uniswapFactory.createPair(token0.address, token1.address, {
      gasLimit: 6000000,
    });
    uniswapPairAddress = await uniswapFactory.getPair(
      token0.address,
      token1.address,
    );
    uniswapPair = await deployContract(walletDeployer, UniswapV2Pair);
    uniswapPair = await uniswapPair.attach(uniswapPairAddress);
    batcher = await deployContract(walletDeployer, PreAMMBatcher, [
      uniswapFactory.address,
    ]);

    await token0.mock.balanceOf
      .withArgs(uniswapPair.address)
      .returns(initialUniswapFundingOfToken0);
    await token1.mock.balanceOf
      .withArgs(uniswapPair.address)
      .returns(initialUniswapFundingOfToken1);

    await uniswapPair.mint(walletDeployer.address, { gasLimit: 500000 });
    expect((await uniswapPair.getReserves())[0]).to.equal(
      initialUniswapFundingOfToken0,
    );
  });

  it("DOMAIN_SEPARATOR is correct", async () => {
    expect(await batcher.DOMAIN_SEPARATOR()).to.equal(DOMAIN_SEPARATOR);
  });

  it("orderChecks runs through smoothly", async () => {
    const testCaseInput = baseTestInput(
      token0,
      token1,
      [walletTrader1],
      [walletTrader2],
    );

    await batcher.orderChecks(
      [testCaseInput.sellOrdersToken0[0].getSmartContractOrder()],
      [testCaseInput.sellOrdersToken1[0].getSmartContractOrder()],
      { gasLimit: 6000000 },
    );
  });

  it("orderChecks detects non matching orders", async () => {
    const testCaseInput = baseTestInput(
      token0,
      token1,
      [walletTrader1],
      [walletTrader2],
    );
    testCaseInput.sellOrdersToken1[0].sellToken = token0;

    await expect(
      batcher.orderChecks(
        [testCaseInput.sellOrdersToken0[0].getSmartContractOrder()],
        [testCaseInput.sellOrdersToken1[0].getSmartContractOrder()],
        { gasLimit: 6000000 },
      ),
    ).to.revertedWith("sellOrderToken1 are not compatible in sellToken");
  });

  it("receiveTradeAmounts reverts if transferFrom fails for token0", async () => {
    const testCaseInput = baseTestInput(
      token0,
      token1,
      [walletTrader1],
      [walletTrader2],
    );

    await mockRelevantTokenDataForBatchTrade(
      testCaseInput.sellOrdersToken0[0],
      testCaseInput.sellOrdersToken1[0],
    );
    await token0.mock.transferFrom.returns(false);
    await expect(
      batcher.batchTrade(
        testCaseInput.sellOrdersToken0[0].encode(),
        testCaseInput.sellOrdersToken1[0].encode(),
        { gasLimit: 6000000 },
      ),
    ).to.be.revertedWith("unsuccessful transferFrom for order");
  });

  it("receiveTradeAmounts transferFrom the right amount of token0", async () => {
    const testCaseInput = baseTestInput(
      token0,
      token1,
      [walletTrader1],
      [walletTrader2],
    );

    await mockRelevantTokenDataForBatchTrade(
      testCaseInput.sellOrdersToken0[0],
      testCaseInput.sellOrdersToken1[0],
    );

    await batcher.batchTrade(
      testCaseInput.sellOrdersToken0[0].encode(),
      testCaseInput.sellOrdersToken1[0].encode(),
      { gasLimit: 6000000 },
    );
    expect("transferFrom").to.be.calledOnContractWith(token0, [
      walletTrader1.address,
      batcher.address,
      testCaseInput.sellOrdersToken0[0].sellAmount.toString(),
    ]);
  });
  it("receiveTradeAmounts reverts if transferFrom fails for token1", async () => {
    const testCaseInput = baseTestInput(
      token0,
      token1,
      [walletTrader1],
      [walletTrader2],
    );

    await mockRelevantTokenDataForBatchTrade(
      testCaseInput.sellOrdersToken0[0],
      testCaseInput.sellOrdersToken1[0],
    );

    await token0.mock.transferFrom.returns(true);
    await token1.mock.transferFrom.returns(false);
    await expect(
      batcher.batchTrade(
        testCaseInput.sellOrdersToken0[0].encode(),
        testCaseInput.sellOrdersToken1[0].encode(),
        { gasLimit: 6000000 },
      ),
    ).to.be.revertedWith("unsuccessful transferFrom for order");
  });
  it("receiveTradeAmounts transferFrom the right amount of token1", async () => {
    const testCaseInput = baseTestInput(
      token0,
      token1,
      [walletTrader1],
      [walletTrader2],
    );
    await mockRelevantTokenDataForBatchTrade(
      testCaseInput.sellOrdersToken0[0],
      testCaseInput.sellOrdersToken1[0],
    );
    await batcher.batchTrade(
      testCaseInput.sellOrdersToken0[0].encode(),
      testCaseInput.sellOrdersToken1[0].encode(),
      { gasLimit: 6000000 },
    );
    expect("transferFrom").to.be.calledOnContractWith(token1, [
      walletTrader2.address,
      batcher.address,
      testCaseInput.sellOrdersToken1[0].sellAmount.toString(),
    ]);
  });
  describe("isSortedByLimitPrice()", async () => {
    const ASCENDING = 0;
    const DESCENDING = 1;

    it("returns expected values for generic sorted order set", async () => {
      const sortedOrders = [
        new Order(1, 1, token0, token1, walletTrader1, 1),
        new Order(1, 2, token0, token1, walletTrader1, 2),
        new Order(1, 3, token0, token1, walletTrader1, 3),
      ];

      expect(
        await batcher.isSortedByLimitPrice(
          sortedOrders.map((x) => x.getSmartContractOrder()),
          ASCENDING,
        ),
      ).to.be.equal(true, "sorted orders should be ascending.");
      expect(
        await batcher.isSortedByLimitPrice(
          sortedOrders.map((x) => x.getSmartContractOrder()),
          DESCENDING,
        ),
      ).to.be.equal(false, "Sorted orders should not be descending");

      // Reverse the sorted list so it is descending and assert converse
      sortedOrders.reverse();
      expect(
        await batcher.isSortedByLimitPrice(
          sortedOrders.map((x) => x.getSmartContractOrder()),
          ASCENDING,
        ),
      ).to.be.equal(false, "Reversed sorted orders should not be ascending.");
      expect(
        await batcher.isSortedByLimitPrice(
          sortedOrders.map((x) => x.getSmartContractOrder()),
          DESCENDING,
        ),
      ).to.be.equal(true, "Reversed sorted orders should be descending.");
    });

    it("returns expected values for same two orders", async () => {
      const sortedOrders = [
        new Order(1, 1, token0, token1, walletTrader1, 1),
        new Order(1, 1, token0, token1, walletTrader1, 2),
      ];
      expect(
        await batcher.isSortedByLimitPrice(
          sortedOrders.map((x) => x.getSmartContractOrder()),
          ASCENDING,
        ),
      ).to.be.equal(true, "Failed ascending");
      expect(
        await batcher.isSortedByLimitPrice(
          sortedOrders.map((x) => x.getSmartContractOrder()),
          DESCENDING,
        ),
      ).to.be.equal(true, "Failed Descending");
    });
    it("returns expected values for generic unsorted set of orders", async () => {
      const unsortedOrders = [
        new Order(1, 2, token0, token1, walletTrader1, 1),
        new Order(1, 1, token0, token1, walletTrader1, 2),
        new Order(1, 3, token0, token1, walletTrader1, 3),
      ];
      expect(
        await batcher.isSortedByLimitPrice(
          unsortedOrders.map((x) => x.getSmartContractOrder()),
          ASCENDING,
        ),
      ).to.be.equal(false);
      expect(
        await batcher.isSortedByLimitPrice(
          unsortedOrders.map((x) => x.getSmartContractOrder()),
          DESCENDING,
        ),
      ).to.be.equal(false);
    });
    it("returns expected values for empty set of orders", async () => {
      const emptyOrders: Order[] = [];
      expect(
        await batcher.isSortedByLimitPrice(
          emptyOrders.map((x) => x.getSmartContractOrder()),
          ASCENDING,
        ),
      ).to.be.equal(true);
      expect(
        await batcher.isSortedByLimitPrice(
          emptyOrders.map((x) => x.getSmartContractOrder()),
          DESCENDING,
        ),
      ).to.be.equal(true);
    });
    it("returns expected values for singleton order set", async () => {
      const singleOrder = [new Order(1, 1, token0, token1, walletTrader1, 1)];
      expect(
        await batcher.isSortedByLimitPrice(
          singleOrder.map((x) => x.getSmartContractOrder()),
          ASCENDING,
        ),
      ).to.be.equal(true);
      expect(
        await batcher.isSortedByLimitPrice(
          singleOrder.map((x) => x.getSmartContractOrder()),
          DESCENDING,
        ),
      ).to.be.equal(true);
    });
    it("reverts with overflowing artithmetic", async () => {
      const maxUint = BigNumber.from(2)
        .pow(BigNumber.from(256))
        .sub(BigNumber.from(1));

      const overflowingPair = [
        new Order(2, maxUint, token0, token1, walletTrader1, 1),
        new Order(1, maxUint, token0, token1, walletTrader1, 1),
      ];
      await expect(
        batcher.isSortedByLimitPrice(
          overflowingPair.map((x) => x.getSmartContractOrder()),
          ASCENDING,
        ),
      ).to.be.revertedWith("SafeMath: multiplication overflow");
      await expect(
        batcher.isSortedByLimitPrice(
          overflowingPair.map((x) => x.getSmartContractOrder()),
          DESCENDING,
        ),
      ).to.be.revertedWith("SafeMath: multiplication overflow");

      overflowingPair.reverse();
      await expect(
        batcher.isSortedByLimitPrice(
          overflowingPair.map((x) => x.getSmartContractOrder()),
          ASCENDING,
        ),
      ).to.be.revertedWith("SafeMath: multiplication overflow");
      await expect(
        batcher.isSortedByLimitPrice(
          overflowingPair.map((x) => x.getSmartContractOrder()),
          DESCENDING,
        ),
      ).to.be.revertedWith("SafeMath: multiplication overflow");
    });
  });
});<|MERGE_RESOLUTION|>--- conflicted
+++ resolved
@@ -1,15 +1,11 @@
 import { use, expect } from "chai";
-<<<<<<< HEAD
-import { BigNumber, Contract, utils } from "ethers";
-=======
->>>>>>> 2fc8d1de
 import {
   deployContract,
   deployMockContract,
   MockProvider,
   solidity,
 } from "ethereum-waffle";
-import { utils, Contract } from "ethers";
+import { BigNumber, utils, Contract } from "ethers";
 
 import ERC20 from "../build/artifacts/ERC20Mintable.json";
 import PreAMMBatcher from "../build/artifacts/PreAMMBatcher.json";
