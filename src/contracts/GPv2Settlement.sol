// SPDX-License-Identifier: LGPL-3.0-or-newer
pragma solidity ^0.7.5;

import "@openzeppelin/contracts/token/ERC20/IERC20.sol";
import "./interfaces/GPv2Authentication.sol";

/// @title Gnosis Protocol v2 Settlement Contract
/// @author Gnosis Developers
contract GPv2Settlement {
    /// @dev The EIP-712 domain type hash used for computing the domain
    /// separator.
    bytes32 private constant DOMAIN_TYPE_HASH =
        keccak256(
            "EIP712Domain(string name,string version,uint256 chainId,address verifyingContract)"
        );

    /// @dev The EIP-712 domain name used for computing the domain separator.
    bytes32 private constant DOMAIN_NAME = keccak256("Gnosis Protocol");

    /// @dev The EIP-712 domain version used for computing the domain separator.
    bytes32 private constant DOMAIN_VERSION = keccak256("v2");

    /// @dev The domain separator used for signing orders that gets mixed in
    /// making signatures for different domains incompatible. This domain
    /// separator is computed following the EIP-712 standard and has replay
    /// protection mixed in so that signed orders are only valid for specific
    /// GPv2 contracts.
    bytes32 internal immutable domainSeparator;

<<<<<<< HEAD
    constructor() {
=======
    /// @dev The authenticator is used to determine who can call the settle function.
    /// That is, only authorised solvers have the ability to invoke settlements.
    /// Any valid authenticator implements an isSolver method called by the onlySolver
    /// modifier below.
    GPv2Authentication private immutable authenticator;

    constructor(GPv2Authentication authenticator_) {
        authenticator = authenticator_;
        uint256 chainId;

>>>>>>> a2a6da39
        // NOTE: Currently, the only way to get the chain ID in solidity is
        // using assembly.
        uint256 chainId;
        // solhint-disable-next-line no-inline-assembly
        assembly {
            chainId := chainid()
        }

        domainSeparator = keccak256(
            abi.encode(
                DOMAIN_TYPE_HASH,
                DOMAIN_NAME,
                DOMAIN_VERSION,
                chainId,
                address(this)
            )
        );
    }

    /// @dev This modifier is called by settle function to block any non-listed
    /// senders from settling batches.
    modifier onlySolver {
        require(authenticator.isSolver(msg.sender), "GPv2: not a solver");
        _;
    }

    /// @dev Settle the specified orders at a clearing price. Note that it is
    /// the responsibility of the caller to ensure that all GPv2 invariants are
    /// upheld for the input settlement, otherwise this call will revert.
    /// Namely:
    /// - The fee factor cannot lead to fees > 0.1%
    /// - All orders are valid and signed
    /// - Accounts have sufficient balance and approval.
    /// - Settlement contract has sufficient balance to execute trades. Note
    ///   this implies that the accumulated fees held in the contract can also
    ///   be used for settlement. This is OK since:
    ///   - Solvers need to be authorized
    ///   - Misbehaving solvers will be slashed for abusing accumulated fees for
    ///     settlement
    ///   - Critically, user orders are entirely protected
    ///
    /// Note that settlements can specify fees encoded as a fee factor.  The fee
    /// factor to use for the trade. The actual fee is computed as
    /// `1 / feeFactor`. This means that the received amount is expected to be
    /// `executedBuyAmount * (feeFactor - 1) / feeFactor`. Note that a value of
    /// `0` is reserved to mean no fees. This is useful for example when
    /// settling directly with Uniswap where we don't want users to incur
    /// additional fees.
    ///
    /// Note that some parameters are encoded as packed bytes in order to save
    /// calldata gas. For more information on encoding format consult the
    /// [`GPv2Encoding`] library.
    ///
    /// @param tokens An array of ERC20 tokens to be traded in the settlement.
    /// Orders and interactions encode tokens as indices into this array.
    /// @param clearingPrices An array of clearing prices where the `i`-th price
    /// is for the `i`-th token in the [`tokens`] array.
    /// @param feeFactor The fee factor to use for the trade.
    /// @param encodedOrders Encoded signed EOA orders.
    /// @param encodedInteractions Encoded smart contract interactions.
    /// @param encodedOrderRefunds Encoded order refunds for clearing storage
    /// related to invalid orders.
    function settle(
        IERC20[] calldata tokens,
        uint256[] calldata clearingPrices,
        uint256 feeFactor,
        bytes calldata encodedOrders,
        bytes calldata encodedInteractions,
        bytes calldata encodedOrderRefunds
    ) external view onlySolver {
        require(tokens.length == 0, "not yet implemented");
        require(clearingPrices.length == 0, "not yet implemented");
        require(feeFactor == 0, "not yet implemented");
        require(encodedOrders.length == 0, "not yet implemented");
        require(encodedInteractions.length == 0, "not yet implemented");
        require(encodedOrderRefunds.length == 0, "not yet implemented");
        revert("Final: not yet implemented");
    }
}<|MERGE_RESOLUTION|>--- conflicted
+++ resolved
@@ -27,9 +27,6 @@
     /// GPv2 contracts.
     bytes32 internal immutable domainSeparator;
 
-<<<<<<< HEAD
-    constructor() {
-=======
     /// @dev The authenticator is used to determine who can call the settle function.
     /// That is, only authorised solvers have the ability to invoke settlements.
     /// Any valid authenticator implements an isSolver method called by the onlySolver
@@ -38,9 +35,7 @@
 
     constructor(GPv2Authentication authenticator_) {
         authenticator = authenticator_;
-        uint256 chainId;
 
->>>>>>> a2a6da39
         // NOTE: Currently, the only way to get the chain ID in solidity is
         // using assembly.
         uint256 chainId;
