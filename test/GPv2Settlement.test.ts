--- conflicted
+++ resolved
@@ -159,7 +159,6 @@
     });
   });
 
-<<<<<<< HEAD
   describe("invalidateOrder", () => {
     it("sets filled amount of the caller's order to max uint256", async () => {
       const orderDigest = "0x".padEnd(66, "1");
@@ -172,13 +171,9 @@
     });
   });
 
-  describe("processTrades", () => {
-    const tokens = [`0x${"11".repeat(20)}`, `0x${"22".repeat(20)}`];
-=======
   describe("computeTradeExecutions", () => {
     const sellToken = `0x${"11".repeat(20)}`;
     const buyToken = `0x${"22".repeat(20)}`;
->>>>>>> 0c1c56ca
     const prices = {
       [sellToken]: 1,
       [buyToken]: 2,
