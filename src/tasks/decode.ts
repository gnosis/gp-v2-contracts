import "hardhat-deploy";
import "@nomiclabs/hardhat-ethers";

import readline from "readline";

import chalk from "chalk";
import { BigNumber, BigNumberish, utils, constants } from "ethers";
import { Deployment } from "hardhat-deploy/types";
import { task } from "hardhat/config";
import { HardhatRuntimeEnvironment } from "hardhat/types";

import {
  decodeTradeFlags,
  EncodedSettlement,
  Trade,
  BUY_ETH_ADDRESS,
  Interaction,
  SigningScheme,
  decodeSignatureOwner,
  TypedDataDomain,
  domain,
  computeOrderUid,
  decodeOrder,
} from "../ts";

<<<<<<< HEAD
import { Align, displayTable } from "./ts/table";
=======
import { TokenDetails, tokenDetails } from "./ts/erc20";
>>>>>>> 829b2ecb

const WIDTH = 120;
const INVALID_TOKEN = " ! Invalid token ! ";
const INVALID_OWNER = " ! Invalid owner ! ";
const NATIVE_TOKEN = " native token ";

interface Token extends TokenDetails {
  nativeFlag: boolean;
  price: BigNumber | undefined;
  index: number;
}

type MaybeToken =
  | Token
  | {
      index: number;
      decimals?: undefined;
      symbol?: undefined;
      nativeFlag?: undefined;
    };

type FormatToken = {
  address: string;
  index: string;
  symbol: string;
  price: string;
};

function formatToken(token: Token): FormatToken {
  return {
    address: token.address,
    index: token.index.toString(),
    symbol: token.nativeFlag ? NATIVE_TOKEN : token.symbol ?? INVALID_TOKEN,
    price: (token.price ?? "no price").toString(),
  };
}

const mainLabel = (s: string) => chalk.bold(chalk.yellow(s + ":"));
const label = (s: string) => chalk.cyan(s + ":");

function displayTokens(tokens: Token[]) {
  const formattedTokens = tokens.map(formatToken);
  const order = ["address", "index", "symbol", "price"];
  const header = {
    address: "address",
    index: "index",
    symbol: "symbol",
    price: "price",
  };
  console.log(chalk.bold("=== Tokens ==="));
  displayTable(header, formattedTokens, order, {
    index: { align: Align.Right },
    symbol: { maxWidth: 20 },
    price: { align: Align.Right },
  });
  console.log();
}

function displayTrades(
  trades: Trade[],
  tokens: Token[],
  domainSeparator: TypedDataDomain | null,
) {
  console.log(chalk.bold("=== Trades ==="));
  console.log(chalk.gray("-".repeat(WIDTH)));
  for (const trade of trades) {
    displayTrade(trade, tokens, domainSeparator);
    console.log();
  }
}

function formatSignature(sig: SigningScheme): string {
  switch (sig) {
    case SigningScheme.EIP712:
      return "eip-712";
    case SigningScheme.ETHSIGN:
      return "ethsign";
    case SigningScheme.EIP1271:
      return "eip-1271";
    case SigningScheme.PRESIGN:
      return "presign";
    default:
      return `invalid (${sig})`;
  }
}

function displayTrade(
  trade: Trade,
  tokens: Token[],
  domainSeparator: TypedDataDomain | null,
) {
  const prettyToken = (token: MaybeToken, checkNative?: boolean) =>
    `${
      checkNative && token.nativeFlag
        ? NATIVE_TOKEN
        : token.symbol ?? INVALID_TOKEN
    } (${token.index})`;
  const prettyAmount = (
    amount: BigNumberish,
    token: MaybeToken,
    checkNative?: boolean,
  ) =>
    `${utils.formatUnits(amount, token.decimals ?? undefined)} ${prettyToken(
      token,
      checkNative,
    )}`;
  const {
    executedAmount,
    validTo,
    appData,
    receiver,
    sellAmount,
    buyAmount,
    feeAmount,
    sellTokenIndex,
    buyTokenIndex,
    flags,
    signature,
  } = trade;
  const { kind, partiallyFillable, signingScheme } = decodeTradeFlags(flags);
  let owner = null;
  let orderUid = null;
  if (domainSeparator !== null) {
    try {
      const order = decodeOrder(
        trade,
        tokens.map((token) => token.address),
      );
      owner = decodeSignatureOwner(
        domainSeparator,
        order,
        signingScheme,
        signature,
      );
      orderUid = computeOrderUid(domainSeparator, order, owner);
    } catch {
      // Nothing to do, `null` variables mark a decoding error.
    }
  }
  const sellToken = tokens[sellTokenIndex] ?? { index: sellTokenIndex };
  const buyToken = tokens[buyTokenIndex] ?? { index: buyTokenIndex };
  console.log(
    mainLabel("Order"),
    `${kind.toString().toUpperCase()} ${
      partiallyFillable ? "partially fillable " : ""
    }order, valid until ${new Date(validTo * 1000).toISOString()} (${validTo})`,
  );
  console.log(label(`Trade`), `sell ${prettyAmount(sellAmount, sellToken)}`);
  console.log("      ", ` buy ${prettyAmount(buyAmount, buyToken, true)}`);
  console.log("      ", ` fee ${prettyAmount(feeAmount, sellToken)}`);
  if (partiallyFillable) {
    console.log(
      label(`Executed amount`),
      `${prettyAmount(executedAmount, sellToken)}`,
    );
  }
  if (domainSeparator !== null) {
    console.log(label("Owner"), owner === null ? INVALID_OWNER : owner);
  }
  if (receiver !== constants.AddressZero) {
    console.log(label(`Receiver`), receiver);
  }
  if (appData !== constants.HashZero) {
    console.log(label(`AppData`), appData);
  }
  console.log(
    label(`Signature (${formatSignature(signingScheme)})`),
    signature,
  );
  if (orderUid !== null) {
    console.log(label("OrderUid"), orderUid);
  }
}

function displayInteractions(
  interactions: [Interaction[], Interaction[], Interaction[]],
) {
  console.log(chalk.bold("=== Interactions ==="));
  console.log(chalk.gray("-".repeat(WIDTH)));
  displayInteractionGroup("Pre-interactions", interactions[0]);
  console.log();
  displayInteractionGroup("Intra-interactions", interactions[1]);
  console.log();
  displayInteractionGroup("Post-interactions", interactions[2]);
  console.log();
}

function displayInteractionGroup(name: string, interactions: Interaction[]) {
  const nonEmpty = interactions.length !== 0;
  console.log(` ${nonEmpty ? "┌" : " "}--- ${name} ---`);
  for (const interaction of interactions.slice(undefined, -1)) {
    displayInteraction(interaction, false);
  }
  if (nonEmpty) {
    displayInteraction(interactions[interactions.length - 1], true);
  }
}

function displayInteraction(interaction: Interaction, isLast: boolean) {
  let newInteraction = true;
  const branch = () => {
    if (newInteraction) {
      newInteraction = false;
      return isLast ? " └─── " : " ├─── ";
    } else {
      return isLast ? "      " : " │    ";
    }
  };
  const { target, value, callData } = interaction;
  console.log(branch(), mainLabel("Interaction"), `target address ${target}`);
  if (!BigNumber.from(value).isZero()) {
    console.log(branch(), label("Value"), utils.formatEther(value));
  }
  console.log(branch(), label("Calldata"), callData);
}

async function calldataFromUserInput(
  txhash: string,
  deploymentPromise: Promise<Deployment | null>,
  hre: HardhatRuntimeEnvironment,
): Promise<string> {
  const { ethers, network } = hre;
  let calldata = null;
  if (txhash !== undefined) {
    const tx = await ethers.provider.getTransaction(txhash.trim());
    const deployment = await deploymentPromise;
    if (tx === null) {
      throw new Error(`Transaction not found on network ${network.name}`);
    }
    calldata = tx.data;
    if (deployment === null || tx.to !== deployment.address) {
      console.log(
        `Warning: the input transaction hash does not point to an interaction with the current deployment of GPv2 settlement contract on ${network.name}.`,
      );
      console.log(`Deployment: ${deployment?.address}`);
      console.log(`Target:     ${tx.to}`);
    }
  } else {
    let output = undefined;
    if (process.stdin.isTTY) {
      console.log("Paste in the calldata to decode");
      // This line mitigates an issue where the terminal truncates pasted input
      // calldata to 4096 character. It implicitly enables raw mode for stdin
      // while keeping most terminal features enabled.
      output = process.stdout;
    }
    const rl = readline.createInterface({
      input: process.stdin,
      output,
    });
    for await (const line of rl) {
      const trimmed = line.trim();
      if (trimmed.length !== 0) {
        calldata = trimmed;
        break;
      }
    }
    if (calldata === null) {
      throw new Error("No input calldata provided");
    }
  }
  if (!/^0x[0-9a-f]*/.exec(calldata)) {
    throw new Error("Invalid calldata");
  }
  return calldata;
}

const setupDecodeTask: () => void = () => {
  task("decode", "Decodes GPv2 settlement calldata.")
    .addOptionalParam(
      "txhash",
      "The transaction hash of the transaction to decode. If this flag is set, stdin is ignored.",
    )
    .setAction(async ({ txhash }, hre) => {
      const { artifacts, ethers, deployments } = hre;
      const deploymentPromise = deployments
        .get("GPv2Settlement")
        .catch(() => null);
      const calldata = await calldataFromUserInput(
        txhash,
        deploymentPromise,
        hre,
      );
      const { chainId } = await ethers.provider.getNetwork();
      const deployment = await deploymentPromise;
      const domainSeparator =
        deployment === null ? null : domain(chainId, deployment.address);

      const GPv2Settlement = await artifacts.readArtifact("GPv2Settlement");
      const settlementInterface = new utils.Interface(GPv2Settlement.abi);

      const [
        tokenAddresses,
        clearingPrices,
        trades,
        interactions,
      ] = settlementInterface.decodeFunctionData(
        "settle",
        calldata,
      ) as EncodedSettlement;

      const tokens = await Promise.all(
        tokenAddresses.map(async (address: string, index: number) => ({
          ...(await tokenDetails(address, hre)),
          index,
          nativeFlag: BUY_ETH_ADDRESS === address,
          price: clearingPrices[index] as BigNumber | undefined,
        })),
      );

      displayTokens(tokens);

      if (clearingPrices.length > tokens.length) {
        console.log(
          `Warning: settlement has ${
            clearingPrices.length - tokens.length
          } more prices than tokens.`,
        );
        console.log(`Extra prices from index ${tokens.length}:`);
        console.log(
          clearingPrices.slice(tokens.length).map((price) => price.toString()),
        );
      }

      displayTrades(trades, tokens, domainSeparator);

      displayInteractions(interactions);
    });
};

export { setupDecodeTask };<|MERGE_RESOLUTION|>--- conflicted
+++ resolved
@@ -23,11 +23,8 @@
   decodeOrder,
 } from "../ts";
 
-<<<<<<< HEAD
+import { TokenDetails, tokenDetails } from "./ts/erc20";
 import { Align, displayTable } from "./ts/table";
-=======
-import { TokenDetails, tokenDetails } from "./ts/erc20";
->>>>>>> 829b2ecb
 
 const WIDTH = 120;
 const INVALID_TOKEN = " ! Invalid token ! ";
