--- conflicted
+++ resolved
@@ -14,36 +14,21 @@
 import { mock, SinonMock } from "sinon";
 
 import {
-<<<<<<< HEAD
-=======
-  Api,
-  CallError,
-  Environment,
-  GetQuoteErrorType,
-  PlaceOrderQuery,
-} from "../../src/services/api";
-import {
   APP_DATA,
->>>>>>> 3ba684c6
   dump,
   GetDumpInstructionInput,
   getDumpInstructions,
 } from "../../src/tasks/dump";
 import { SupportedNetwork } from "../../src/tasks/ts/deployment";
 import { Erc20Token, isNativeToken } from "../../src/tasks/ts/tokens";
-<<<<<<< HEAD
-import { BUY_ETH_ADDRESS, OrderKind, timestamp } from "../../src/ts";
+import { BUY_ETH_ADDRESS, OrderKind } from "../../src/ts";
 import {
   Api,
   CallError,
   Environment,
-  GetFeeAndQuoteSellErrorType,
-  GetFeeAndQuoteSellOutput,
+  GetQuoteErrorType,
   PlaceOrderQuery,
 } from "../../src/ts/api";
-=======
-import { BUY_ETH_ADDRESS, OrderKind } from "../../src/ts";
->>>>>>> 3ba684c6
 import { deployTestContracts } from "../e2e/fixture";
 import { synchronizeBlockchainAndCurrentTime } from "../hardhatNetwork";
 
