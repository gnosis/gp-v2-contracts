# One Block Auctions (OBA):

## Building the Project

```sh
yarn
yarn build
```

## Running Tests

```sh
yarn test
```

The tests can be run in "debug mode" as follows:

```sh
DEBUG=* yarn test
```

## Deploying contracts

Choose the network and gas price in wei for the deployment.
After replacing these values, run:

```sh
NETWORK='rinkeby'
GAS_PRICE_WEI='1000000000'
yarn deploy --network $NETWORK --gasprice $GAS_PRICE_WEI
```

New files containing details of this deployment will be created in the `deployment` folder.
These files should be committed to this repository.

## Verify Contracts on Etherscan

```
ETHERSCAN_API_KEY=<Your Key>
npx hardhat etherscan-verify --network $NETWORK
```

## Deployed Contract Addresses

This package additonally contains a `networks.json` file at the root with the
address of each deployed contract as well the hash of the Ethereum transaction
used to create the contract.

<<<<<<< HEAD
## Solver Authentication

This repo contains scripts to manage the list of authenticated solvers in all networks the contract has been deployed.

The scripts are called with:

```
yarn solvers command [arg ...]
```

Here is a list of available commands.
The commands flagged with [*] require the private key of the authentication contract owner to be available to the script, for example by exporting it with
`export PK=<private key>`.

1. `add $ADDRESS` [*]. Adds the address to the list of registered solvers.
2. `remove $ADDRESS` [*]. Removes the address from the list of registered
   solvers.
3. `check $ADDRESS`. Checks if the given address is in the list of registered
   solvers.

For example, adding the address `0x0000000000000000000000000000000000000042` to
the solver list:

```
export PK=<private key>
yarn solvers add 0x0000000000000000000000000000000000000042
=======
## Gas Reporter

Gas consumption can be reported using by setting the `REPORT_GAS` flag when running tests as

```sh
REPORT_GAS=1 yarn test
>>>>>>> aa1ed31d
```<|MERGE_RESOLUTION|>--- conflicted
+++ resolved
@@ -46,7 +46,14 @@
 address of each deployed contract as well the hash of the Ethereum transaction
 used to create the contract.
 
-<<<<<<< HEAD
+## Gas Reporter
+
+Gas consumption can be reported using by setting the `REPORT_GAS` flag when running tests as
+
+```sh
+REPORT_GAS=1 yarn test
+```
+
 ## Solver Authentication
 
 This repo contains scripts to manage the list of authenticated solvers in all networks the contract has been deployed.
@@ -73,12 +80,4 @@
 ```
 export PK=<private key>
 yarn solvers add 0x0000000000000000000000000000000000000042
-=======
-## Gas Reporter
-
-Gas consumption can be reported using by setting the `REPORT_GAS` flag when running tests as
-
-```sh
-REPORT_GAS=1 yarn test
->>>>>>> aa1ed31d
 ```