--- conflicted
+++ resolved
@@ -22,20 +22,18 @@
         super.orderChecks(sellOrderToken0, sellOrderToken1);
     }
 
-<<<<<<< HEAD
     function removeLastElementTest(Order[] memory orders)
         public
         pure
         returns (Order[] memory)
     {
         return super.removeLastElement(orders);
-=======
+
     function inverseTest(Fraction memory f)
         public
         pure
         returns (Fraction memory)
     {
         return super.inverse(f);
->>>>>>> d8c6a1ca
     }
 }