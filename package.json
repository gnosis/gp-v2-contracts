--- conflicted
+++ resolved
@@ -34,14 +34,9 @@
     "eslint-plugin-no-only-tests": "^2.4.0",
     "eslint-plugin-prettier": "^3.1.4",
     "ethereum-waffle": "^3.2.1",
-<<<<<<< HEAD
-    "hardhat": "^2.0.3",
-    "hardhat-deploy": "^0.7.0-beta.30",
-    "prettier": "^2.2.0",
-=======
     "hardhat": "^2.0.4",
+    "hardhat-deploy": "^0.7.0-beta.32",
     "prettier": "^2.2.1",
->>>>>>> 887a7b93
     "prettier-plugin-solidity": "^1.0.0-beta.1",
     "solhint": "^3.3.2",
     "solhint-plugin-prettier": "^0.0.5",
