--- conflicted
+++ resolved
@@ -29,7 +29,6 @@
         transferOwnership(initialOwner);
     }
 
-<<<<<<< HEAD
     /**
      * @dev Transfers ownership of the contract to a new account (`newOwner`).
      * Can only be called by the current owner.
@@ -55,8 +54,6 @@
         return _owner;
     }
 
-=======
->>>>>>> d4d40b76
     function addSolver(address solver) external onlyOwner {
         solvers.add(solver);
     }
