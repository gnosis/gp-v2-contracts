--- conflicted
+++ resolved
@@ -312,7 +312,6 @@
         filledAmount[uidKey] = currentFilledAmount;
     }
 
-<<<<<<< HEAD
     /// @dev Allows settlment function to make arbitrary contract executions.
     /// @param interaction contains address and calldata of the contract interaction.
     function executeInteraction(GPv2Encoding.Interaction memory interaction)
@@ -327,13 +326,9 @@
         );
         bool success;
         // solhint-disable-next-line avoid-low-level-calls
-        (success, response) = (interaction.target).call(
-            interaction.callData
-        );
-    }
-
-    /// @dev Compute a unique identifier that represents a user order.
-=======
+        (success, response) = (interaction.target).call(interaction.callData);
+    }
+
     /// @dev Extracts specific order information from the standardized unique
     /// order id of the protocol.
     /// @param orderUid The unique identifier used to represent an order in
@@ -366,7 +361,6 @@
 
     /// @dev Compute the key used to access, in the mapping of filled amounts,
     /// the user order described by the input parameters.
->>>>>>> e0b5bbec
     /// @param orderDigest The unique digest associated to the parameters of an
     /// order (an instance of the Order struct in the [`GPv2Encoding`] library).
     /// The order digest is the (unpacked) hash of all entries in the order in
