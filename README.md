--- conflicted
+++ resolved
@@ -87,9 +87,6 @@
 
 This package additionally contains a `networks.json` file at the root with the address of each deployed contract as well the hash of the Ethereum transaction used to create the contract.
 
-<<<<<<< HEAD
-## Solver Authentication
-=======
 ## Test coverage [![Coverage Status](https://coveralls.io/repos/github/gnosis/gp-v2-contracts/badge.svg?branch=main)](https://coveralls.io/github/gnosis/gp-v2-contracts?branch=main)
 
 Test coverage can be checked with the command
@@ -101,7 +98,6 @@
 A summary of coverage results are printed out to console. More detailed information is presented in the generated file `coverage/index.html`.
 
 ### Solver Authentication
->>>>>>> afb96431
 
 This repo contains scripts to manage the list of authenticated solvers in all networks the contract has been deployed.
 
