--- conflicted
+++ resolved
@@ -2,13 +2,8 @@
 import ERC20 from "@openzeppelin/contracts/build/contracts/IERC20.json";
 import UniswapV2Factory from "@uniswap/v2-core/build/UniswapV2Factory.json";
 import UniswapV2Pair from "@uniswap/v2-core/build/UniswapV2Pair.json";
-<<<<<<< HEAD
-import { expect } from "chai";
+import { expect, assert } from "chai";
 import { Contract, BigNumber } from "ethers";
-=======
-import { expect, assert } from "chai";
-import { Contract } from "ethers";
->>>>>>> 85804d64
 
 import {
   Order,
