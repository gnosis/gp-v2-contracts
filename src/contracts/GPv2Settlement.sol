// SPDX-License-Identifier: LGPL-3.0-or-newer
pragma solidity ^0.7.5;

import "@openzeppelin/contracts/token/ERC20/IERC20.sol";
import "@openzeppelin/contracts/math/SafeMath.sol";

import "./GPv2AllowanceManager.sol";
import "./interfaces/GPv2Authentication.sol";
import "./libraries/GPv2Encoding.sol";

/// @title Gnosis Protocol v2 Settlement Contract
/// @author Gnosis Developers
contract GPv2Settlement {
    using GPv2Encoding for bytes;
    using SafeMath for uint256;

    /// @dev The EIP-712 domain type hash used for computing the domain
    /// separator.
    bytes32 private constant DOMAIN_TYPE_HASH =
        keccak256(
            "EIP712Domain(string name,string version,uint256 chainId,address verifyingContract)"
        );

    /// @dev The EIP-712 domain name used for computing the domain separator.
    bytes32 private constant DOMAIN_NAME = keccak256("Gnosis Protocol");

    /// @dev The EIP-712 domain version used for computing the domain separator.
    bytes32 private constant DOMAIN_VERSION = keccak256("v2");

    /// @dev The domain separator used for signing orders that gets mixed in
    /// making signatures for different domains incompatible. This domain
    /// separator is computed following the EIP-712 standard and has replay
    /// protection mixed in so that signed orders are only valid for specific
    /// GPv2 contracts.
    bytes32 internal immutable domainSeparator;

    /// @dev The authenticator is used to determine who can call the settle function.
    /// That is, only authorised solvers have the ability to invoke settlements.
    /// Any valid authenticator implements an isSolver method called by the onlySolver
    /// modifier below.
    GPv2Authentication private immutable authenticator;

    /// @dev The allowance manager which has access to EOA order funds. This
    /// contract is created during deployment
    GPv2AllowanceManager internal immutable allowanceManager;

    /// @dev Map each user order to the amount that has been filled so far. If
    /// this amount is larger than or equal to the amount traded in the order
    /// (amount sold for sell orders, amount bought for buy orders) then the
    /// order cannot be traded anymore. If the order is fill or kill, then this
    /// value is only used to determine whether the order has already been
    /// executed.
    /// See [`orderUidKey`] for how an order key is defined.
    mapping(bytes32 => uint256) public filledAmount;

    constructor(GPv2Authentication authenticator_) {
        authenticator = authenticator_;

        // NOTE: Currently, the only way to get the chain ID in solidity is
        // using assembly.
        uint256 chainId;
        // solhint-disable-next-line no-inline-assembly
        assembly {
            chainId := chainid()
        }

        domainSeparator = keccak256(
            abi.encode(
                DOMAIN_TYPE_HASH,
                DOMAIN_NAME,
                DOMAIN_VERSION,
                chainId,
                address(this)
            )
        );
        allowanceManager = new GPv2AllowanceManager();
    }

    /// @dev This modifier is called by settle function to block any non-listed
    /// senders from settling batches.
    modifier onlySolver {
        require(authenticator.isSolver(msg.sender), "GPv2: not a solver");
        _;
    }

    /// @dev Settle the specified orders at a clearing price. Note that it is
    /// the responsibility of the caller to ensure that all GPv2 invariants are
    /// upheld for the input settlement, otherwise this call will revert.
    /// Namely:
    /// - The fee factor cannot lead to fees > 0.1%
    /// - All orders are valid and signed
    /// - Accounts have sufficient balance and approval.
    /// - Settlement contract has sufficient balance to execute trades. Note
    ///   this implies that the accumulated fees held in the contract can also
    ///   be used for settlement. This is OK since:
    ///   - Solvers need to be authorized
    ///   - Misbehaving solvers will be slashed for abusing accumulated fees for
    ///     settlement
    ///   - Critically, user orders are entirely protected
    ///
    /// Note that some parameters are encoded as packed bytes in order to save
    /// calldata gas. For more information on encoding format consult the
    /// [`GPv2Encoding`] library.
    ///
    /// @param tokens An array of ERC20 tokens to be traded in the settlement.
    /// Orders and interactions encode tokens as indices into this array.
    /// @param clearingPrices An array of clearing prices where the `i`-th price
    /// is for the `i`-th token in the [`tokens`] array.
    /// @param encodedTrades Encoded trades for signed EOA orders.
    /// @param encodedInteractions Encoded smart contract interactions.
    /// @param encodedOrderRefunds Encoded order refunds for clearing storage
    /// related to invalid orders.
    function settle(
        IERC20[] calldata tokens,
        uint256[] calldata clearingPrices,
        bytes calldata encodedTrades,
        bytes calldata encodedInteractions,
        bytes calldata encodedOrderRefunds
    ) external view onlySolver {
        require(tokens.length == 0, "not yet implemented");
        require(clearingPrices.length == 0, "not yet implemented");
        require(encodedTrades.length == 0, "not yet implemented");
        require(encodedInteractions.length == 0, "not yet implemented");
        require(encodedOrderRefunds.length == 0, "not yet implemented");
        revert("Final: not yet implemented");
    }

    /// @dev Invalidate onchain an order that has been signed offline.
    /// @param orderUid The unique identifier of the order that is to be made
    /// invalid after calling this function. The user that created the order
    /// must be the the sender of this message. See [`extractOrderUidParams`]
    /// for details on orderUid.
    function invalidateOrder(bytes calldata orderUid) external {
        (bytes32 orderDigest, address owner, uint32 validTo) =
            extractOrderUidParams(orderUid);
        require(owner == msg.sender, "GPv2: caller does not own order");
        filledAmount[orderUidKey(orderDigest, msg.sender, validTo)] = uint256(
            -1
        );
    }

    /// @dev Return how much of the input order has been filled so far. See
    /// [`filledAmount`] to know how this value depends on the order type.
    /// @param orderUid The unique identifier associated to the order for which
    /// to recover the filled amount. See [`extractOrderUidParams`] for details.
    /// @return amount How much the order has been filled in absolute amount.
    function getFilledAmount(bytes calldata orderUid)
        external
        view
        returns (uint256 amount)
    {
        (bytes32 orderDigest, address owner, uint32 validTo) =
            extractOrderUidParams(orderUid);
        amount = filledAmount[orderUidKey(orderDigest, owner, validTo)];
    }

    /// @dev Process all trades for EOA orders one at a time returning the
    /// computed net in and out transfers for the trades.
    ///
    /// This method reverts if processing of any single trade fails. See
    /// [`processOrder`] for more details.
    /// @param tokens An array of ERC20 tokens to be traded in the settlement.
    /// @param clearingPrices An array of token clearing prices.
    /// @param encodedTrades Encoded trades for signed EOA orders.
    /// @return inTransfers Array of transfers into the settlement contract.
    /// @return outTransfers Array of transfers to pay out to EOAs.
    function computeTradeExecutions(
        IERC20[] calldata tokens,
        uint256[] calldata clearingPrices,
        bytes calldata encodedTrades
    )
        internal
        returns (
            GPv2AllowanceManager.Transfer[] memory inTransfers,
            GPv2AllowanceManager.Transfer[] memory outTransfers
        )
    {
        uint256 tradeCount = encodedTrades.tradeCount();
        inTransfers = new GPv2AllowanceManager.Transfer[](tradeCount);
        outTransfers = new GPv2AllowanceManager.Transfer[](tradeCount);

        GPv2Encoding.Trade memory trade;
        for (uint256 i = 0; i < tradeCount; i++) {
            encodedTrades.tradeAtIndex(i).decodeTrade(
                domainSeparator,
                tokens,
                trade
            );
            computeTradeExecution(
                trade,
                clearingPrices[trade.sellTokenIndex],
                clearingPrices[trade.buyTokenIndex],
                inTransfers[i],
                outTransfers[i]
            );
        }
    }

    /// @dev Compute the in and out transfer amounts for a single EOA order
    /// trade. This function reverts if:
    /// - The order has expired
    /// - The order's limit price is not respected.
    ///
    /// @param trade The trade to process.
    /// @param sellPrice The price of the order's sell token.
    /// @param buyPrice The price of the order's buy token.
    /// @param inTransfer Memory location to set computed tranfer into the
    /// settlement contract to execute trade.
    /// @param outTransfer Memory location to set computed transfer out to order
    /// owner to execute trade.
    function computeTradeExecution(
        GPv2Encoding.Trade memory trade,
        uint256 sellPrice,
        uint256 buyPrice,
        GPv2AllowanceManager.Transfer memory inTransfer,
        GPv2AllowanceManager.Transfer memory outTransfer
    ) internal {
        GPv2Encoding.Order memory order = trade.order;
        // NOTE: Currently, the above instanciation allocates an unitialized
        // `Order` that gets never used. Adjust the free memory pointer to free
        // the unused memory by subtracting `sizeof(Order) == 288` bytes.
        // <https://solidity.readthedocs.io/en/v0.7.5/internals/layout_in_memory.html>
        // TODO: Remove this once the following fix is merged and released:
        // <https://github.com/ethereum/solidity/pull/10341>
        // solhint-disable-next-line no-inline-assembly
        assembly {
            mstore(0x40, sub(mload(0x40), 288))
        }

        // solhint-disable-next-line not-rely-on-time
        require(order.validTo >= block.timestamp, "GPv2: order expired");

        inTransfer.owner = trade.owner;
        inTransfer.token = order.sellToken;
        outTransfer.owner = trade.owner;
        outTransfer.token = order.buyToken;

        // NOTE: The following computation is derived from the equation:
        // ```
        // amount_x * price_x = amount_y * price_y
        // ```
        // Intuitively, if a chocolate bar is 0,50€ and a beer is 4€, 1 beer
        // is roughly worth 8 chocolate bars (`1 * 4 = 8 * 0.5`). From this
        // equation, we can derive:
        // - The limit price for selling `x` and buying `y` is respected iff
        // ```
        // limit_x * price_x >= limit_y * price_y
        // ```
        // - The executed amount of token `y` given some amount of `x` and
        //   clearing prices is:
        // ```
        // amount_y = amount_x * price_x / price_y
        // ```

        require(
            order.sellAmount.mul(sellPrice) >= order.buyAmount.mul(buyPrice),
            "GPv2: limit price not respected"
        );

        uint256 executedSellAmount;
        uint256 executedBuyAmount;
        uint256 executedFeeAmount;

        bytes32 uid = orderUid(trade.digest, trade.owner);
        uint256 currentFilledAmount = filledAmount[uid];

        // NOTE: Don't use `SafeMath.div` anywhere here as it allocates a string
        // even if it does not revert. The method only checks that the divisor
        // is non-zero and `revert`s in that case instead of consuming all of
        // the remaining transaction gas when dividing by zero.
        if (order.kind == GPv2Encoding.OrderKind.Sell) {
            if (order.partiallyFillable) {
                executedSellAmount = trade.executedAmount;
                executedFeeAmount =
                    order.feeAmount.mul(executedSellAmount) /
                    order.sellAmount;
            } else {
                executedSellAmount = order.sellAmount;
                executedFeeAmount = order.feeAmount;
            }

            executedBuyAmount = executedSellAmount.mul(sellPrice) / buyPrice;

            currentFilledAmount = currentFilledAmount.add(executedSellAmount);
            require(
                currentFilledAmount <= order.sellAmount,
                "GPv2: order filled"
            );
        } else {
            if (order.partiallyFillable) {
                executedBuyAmount = trade.executedAmount;
                executedFeeAmount =
                    order.feeAmount.mul(executedBuyAmount) /
                    order.buyAmount;
            } else {
                executedBuyAmount = order.buyAmount;
                executedFeeAmount = order.feeAmount;
            }

            executedSellAmount = executedBuyAmount.mul(buyPrice) / sellPrice;

            currentFilledAmount = currentFilledAmount.add(executedBuyAmount);
            require(
                currentFilledAmount <= order.buyAmount,
                "GPv2: order filled"
            );
        }

        inTransfer.amount = executedSellAmount.add(executedFeeAmount);
        outTransfer.amount = executedBuyAmount;

        filledAmount[uid] = currentFilledAmount;
    }

    /// @dev Extracts specific order information from the standardized unique
    /// order id of the protocol.
    /// @param orderUid The unique identifier used to represent an order in
    /// the protocol. This uid is the packed concatenation of the order digest,
    /// the validTo order parameter and the address of the user who created the
    /// order. It is used by the user to interface with the contract directly,
    /// and not by calls that are triggered by the solvers.
    /// @return orderDigest The unique digest associated to the parameters of an
    /// order. See [`orderUidKey`] for details.
    /// @return owner The address of the user who owns this order.
    /// @return validTo The epoch time at which the order will stop being valid.
    function extractOrderUidParams(bytes calldata orderUid)
        internal
        pure
        returns (
            bytes32 orderDigest,
            address owner,
            uint32 validTo
        )
    {
        require(orderUid.length == 32 + 20 + 4, "GPv2: invalid uid");
        // Use assembly to efficiently decode packed calldata.
        // solhint-disable-next-line no-inline-assembly
        assembly {
            orderDigest := calldataload(orderUid.offset)
            owner := shr(96, calldataload(add(orderUid.offset, 32)))
            validTo := shr(224, calldataload(add(orderUid.offset, 52)))
        }
    }

    /// @dev Compute the key used to access, in the mapping of filled amounts,
    /// the user order described by the input parameters.
    /// @param orderDigest The unique digest associated to the parameters of an
    /// order (an instance of the Order struct in the [`GPv2Encoding`] library).
    /// The order digest is the (unpacked) hash of all entries in the order in
    /// which they appear.
<<<<<<< HEAD
    /// @param owner The address of the user that is assigned to the order.
    /// @param validTo The epoch time at which the order will stop being valid.
    /// @return Key of the given order in the [`filledAmount`] mapping.
    function orderUidKey(
        bytes32 orderDigest,
        address owner,
        uint32 validTo
    ) internal pure returns (bytes32) {
        return keccak256(abi.encodePacked(orderDigest, owner, validTo));
=======
    /// @param owner The address of the user to assign to the order.
    function orderUid(bytes32 orderDigest, address owner)
        private
        pure
        returns (bytes32 uid)
    {
        // NOTE: Use the 64 bytes of scratch space starting at memory address 0
        // for computing this hash instead of allocating. We hash a total of 52
        // bytes and write to memory in **reverse order** as memory operations
        // write 32-bytes at a time and we want to use a packed encoding. This
        // means, for example, that after writing the value of `owner` to bytes
        // `20:52`, writing the `orderDigest` to bytes `0:32` will **overwrite**
        // bytes `20:32`. This is desireable as addresses are only 20 bytes and
        // `20:32` should be `0`s:
        //
        //        |           111111111122222222223333333333444444444455
        //   byte | 0123456789012345678901234567890123456789012345678901
        // -------+-----------------------------------------------------
        //  field | [.........orderDigest..........][......owner.......]
        // -------+-----------------------------------------------------
        // mstore |                     [00000000000.......owner.......]
        //        | [.........orderDigest..........]
        //
        // <https://docs.soliditylang.org/en/v0.7.5/internals/layout_in_memory.html>
        // solhint-disable-next-line no-inline-assembly
        assembly {
            mstore(20, owner)
            mstore(0, orderDigest)
            uid := keccak256(0, 52)
        }
>>>>>>> d6e64b95
    }
}<|MERGE_RESOLUTION|>--- conflicted
+++ resolved
@@ -261,8 +261,8 @@
         uint256 executedBuyAmount;
         uint256 executedFeeAmount;
 
-        bytes32 uid = orderUid(trade.digest, trade.owner);
-        uint256 currentFilledAmount = filledAmount[uid];
+        bytes32 uidKey = orderUidKey(trade.digest, trade.owner, order.validTo);
+        uint256 currentFilledAmount = filledAmount[uidKey];
 
         // NOTE: Don't use `SafeMath.div` anywhere here as it allocates a string
         // even if it does not revert. The method only checks that the divisor
@@ -309,7 +309,7 @@
         inTransfer.amount = executedSellAmount.add(executedFeeAmount);
         outTransfer.amount = executedBuyAmount;
 
-        filledAmount[uid] = currentFilledAmount;
+        filledAmount[uidKey] = currentFilledAmount;
     }
 
     /// @dev Extracts specific order information from the standardized unique
@@ -348,7 +348,6 @@
     /// order (an instance of the Order struct in the [`GPv2Encoding`] library).
     /// The order digest is the (unpacked) hash of all entries in the order in
     /// which they appear.
-<<<<<<< HEAD
     /// @param owner The address of the user that is assigned to the order.
     /// @param validTo The epoch time at which the order will stop being valid.
     /// @return Key of the given order in the [`filledAmount`] mapping.
@@ -358,37 +357,5 @@
         uint32 validTo
     ) internal pure returns (bytes32) {
         return keccak256(abi.encodePacked(orderDigest, owner, validTo));
-=======
-    /// @param owner The address of the user to assign to the order.
-    function orderUid(bytes32 orderDigest, address owner)
-        private
-        pure
-        returns (bytes32 uid)
-    {
-        // NOTE: Use the 64 bytes of scratch space starting at memory address 0
-        // for computing this hash instead of allocating. We hash a total of 52
-        // bytes and write to memory in **reverse order** as memory operations
-        // write 32-bytes at a time and we want to use a packed encoding. This
-        // means, for example, that after writing the value of `owner` to bytes
-        // `20:52`, writing the `orderDigest` to bytes `0:32` will **overwrite**
-        // bytes `20:32`. This is desireable as addresses are only 20 bytes and
-        // `20:32` should be `0`s:
-        //
-        //        |           111111111122222222223333333333444444444455
-        //   byte | 0123456789012345678901234567890123456789012345678901
-        // -------+-----------------------------------------------------
-        //  field | [.........orderDigest..........][......owner.......]
-        // -------+-----------------------------------------------------
-        // mstore |                     [00000000000.......owner.......]
-        //        | [.........orderDigest..........]
-        //
-        // <https://docs.soliditylang.org/en/v0.7.5/internals/layout_in_memory.html>
-        // solhint-disable-next-line no-inline-assembly
-        assembly {
-            mstore(20, owner)
-            mstore(0, orderDigest)
-            uid := keccak256(0, 52)
-        }
->>>>>>> d6e64b95
     }
 }