import { BigNumberish, BytesLike, Signer, ethers } from "ethers";

import { Interaction, encodeInteraction } from "./interaction";
import {
  ORDER_UID_LENGTH,
  Order,
  OrderFlags,
  OrderKind,
  SigningScheme,
  signOrder,
  timestamp,
} from "./order";
import { TypedDataDomain } from "./types/ethers";

/**
 * The stage an interaction should be executed in.
 */
export enum InteractionStage {
  /**
   * A pre-settlement intraction.
   *
   * The interaction will be executed before any trading occurs. This can be
   * used, for example, to perform as EIP-2612 `permit` call for a user trading
   * in the current settlement.
   */
  PRE = 0,
  /**
   * An intra-settlement interaction.
   *
   * The interaction will be executed after all trade sell amounts are
   * transferred into the settlement contract, but before the buy amounts are
   * transferred out to the traders. This can be used, for example, to interact
   * with on-chain AMMs.
   */
  INTRA = 1,
  /**
   * A post-settlement interaction.
   *
   * The interaction will be executed after all trading has completed.
   */
  POST = 2,
}

/**
 * Details representing how an order was executed.
 */
export interface TradeExecution {
  /**
   * The executed trade amount.
   *
   * How this amount is used by the settlement contract depends on the order
   * flags:
   * - Partially fillable sell orders: the amount of sell tokens to trade.
   * - Partially fillable buy orders: the amount of buy tokens to trade.
   * - Fill-or-kill orders: this value is ignored.
   */
  executedAmount: BigNumberish;
  /**
   * Optional fee discount to use in basis points (1/100th of 1%).
   *
   * If this value is `0`, then there is no discount and the full fee will be
   * taken for the order. A value of `10000` is used to indicate a full
   * discount, meaning no fees will be taken.
   */
  feeDiscount: number;
}

/**
 * Table mapping token addresses to their respective clearing prices.
 */
export type Prices = Record<string, BigNumberish | undefined>;

/**
 * Encoded settlement parameters.
 */
export type EncodedSettlement = [
  /** Tokens. */
  string[],
  /** Clearing prices. */
  BigNumberish[],
  /** Encoded trades. */
  BytesLike,
  /** Encoded interactions. */
  [BytesLike, BytesLike, BytesLike],
  /** Encoded order refunds. */
  BytesLike,
];

/**
 * Fee discount value used to indicate that all fees should be waived.
 */
export const FULL_FEE_DISCOUNT = 10000;

/**
 * Maximum number of trades that can be included in a single call to the settle
 * function.
 */
export const MAX_TRADES_IN_SETTLEMENT = 255;

function encodeOrderFlags(flags: OrderFlags): number {
  let kind;
  switch (flags.kind) {
    case OrderKind.SELL:
      kind = 0;
      break;
    case OrderKind.BUY:
      kind = 1;
      break;
    default:
      throw new Error(`invalid error kind '${kind}'`);
  }
  const partiallyFillable = flags.partiallyFillable ? 0x02 : 0x00;

  return kind | partiallyFillable;
}

/**
 * A class for building calldata for a settlement.
 *
 * The encoder ensures that token addresses are kept track of and performs
 * necessary computation in order to map each token addresses to IDs to
 * properly encode order parameters for trades.
 */
export class SettlementEncoder {
  private readonly _tokens: string[] = [];
  private readonly _tokenMap: Record<string, number | undefined> = {};
  private _encodedTrades = "0x";
<<<<<<< HEAD
  private _tradeCount = 0;
  private _encodedInteractions = "0x";
=======
  private _encodedInteractions = {
    [InteractionStage.PRE]: "0x",
    [InteractionStage.INTRA]: "0x",
    [InteractionStage.POST]: "0x",
  };
>>>>>>> d4d40b76
  private _encodedOrderRefunds = "0x";

  /**
   * Creates a new settlement encoder instance.
   * @param domain Domain used for signing orders. See {@link signOrder} for
   * more details.
   */
  public constructor(public readonly domain: TypedDataDomain) {}

  /**
   * Gets the array of token addresses used by the currently encoded orders.
   *
   * This is used as encoded orders reference tokens by index instead of
   * directly by address for multiple reasons:
   * - Reduce encoding size of orders to save on `calldata` gas.
   * - Direct access to a token's clearing price on settlement instead of
   *   requiring a search.
   */
  public get tokens(): string[] {
    // NOTE: Make sure to slice the original array, so it cannot be modified
    // outside of this class.
    return this._tokens.slice();
  }

  /**
   * Gets the encoded trades as a hex-encoded string.
   */
  public get encodedTrades(): string {
    if (this._tradeCount > MAX_TRADES_IN_SETTLEMENT) {
      throw new Error("too many orders to encode in a single settlement");
    }
    return ethers.utils.hexConcat([
      ethers.utils.solidityPack(["uint8"], [this._tradeCount]),
      this._encodedTrades,
    ]);
  }

  /**
   * Gets the encoded interactions for the specified stage as a hex-encoded
   * string.
   */
  public get encodedInteractions(): [string, string, string] {
    return [
      this._encodedInteractions[InteractionStage.PRE],
      this._encodedInteractions[InteractionStage.INTRA],
      this._encodedInteractions[InteractionStage.POST],
    ];
  }

  /**
   * Gets the currently encoded order UIDs for gas refunds.
   */
  public get encodedOrderRefunds(): string {
    return this._encodedOrderRefunds;
  }

  /**
   * Gets the number of trades currently encoded.
   */
  public get tradeCount(): number {
    return this._tradeCount;
  }

  /**
   * Gets the number of order refunds currently encoded.
   */
  public get orderRefundCount(): number {
    return (
      ethers.utils.hexDataLength(this._encodedOrderRefunds) / ORDER_UID_LENGTH
    );
  }

  /**
   * Returns a clearing price vector for the current settlement tokens from the
   * provided price map.
   * @param prices The price map from token address to price.
   * @return The price vector.
   */
  public clearingPrices(prices: Prices): BigNumberish[] {
    return this.tokens.map((token) => {
      const price = prices[token];
      if (price === undefined) {
        throw new Error(`missing price for token ${token}`);
      }
      return price;
    });
  }

  /**
   * Encodes a trade from a signed order and executed amount, appending it to
   * the `calldata` bytes that are being built.
   *
   * Additionally, if the order references new tokens that the encoder has not
   * yet seen, they are added to the tokens array.
   * @param order The order of the trade to encode.
   * @param signature The signature for the order data.
   * @param tradeExecution The execution details for the trade.
   */
  public encodeTrade(
    order: Order,
    signature: BytesLike,
    tradeExecution?: Partial<TradeExecution>,
  ): void {
    if (this._tradeCount >= MAX_TRADES_IN_SETTLEMENT) {
      throw new Error("too many orders for a single settlement");
    }
    this._tradeCount++;

    const { executedAmount, feeDiscount } = tradeExecution || {};
    if (order.partiallyFillable && executedAmount === undefined) {
      throw new Error("missing executed amount for partially fillable trade");
    }

    const SIGNATURE_LENGTH = 65;
    if (ethers.utils.hexDataLength(signature) !== SIGNATURE_LENGTH) {
      throw new Error("invalid signatuare bytes");
    }

    const encodedTrade = ethers.utils.solidityPack(
      [
        "uint8",
        "uint8",
        "uint256",
        "uint256",
        "uint32",
        "uint32",
        "uint256",
        "uint8",
        "uint256",
        "uint16",
        "bytes",
      ],
      [
        this.tokenIndex(order.sellToken),
        this.tokenIndex(order.buyToken),
        order.sellAmount,
        order.buyAmount,
        timestamp(order.validTo),
        order.appData,
        order.feeAmount,
        encodeOrderFlags(order),
        executedAmount || 0,
        feeDiscount || 0,
        signature,
      ],
    );

    this._encodedTrades = ethers.utils.hexConcat([
      this._encodedTrades,
      encodedTrade,
    ]);
  }

  /**
   * Signs an order and encodes a trade with that order.
   * @param order The order to sign for the trade.
   * @param owner The owner for the order used to sign.
   * @param scheme The signing scheme to use. See {@link SigningScheme} for more
   * details.
   * @param tradeExecution The execution details for the trade.
   */
  public async signEncodeTrade(
    order: Order,
    owner: Signer,
    scheme: SigningScheme,
    tradeExecution?: Partial<TradeExecution>,
  ): Promise<void> {
    const signature = await signOrder(this.domain, order, owner, scheme);
    this.encodeTrade(order, signature, tradeExecution);
  }

  /**
   * Encodes the input interaction in the packed format accepted by the smart
   * contract and adds it to the interactions encoded so far.
   *
   * @param stage The stage the interaction should be executed.
   * @param interaction The interaction to encode.
   */
  public encodeInteraction(
    interaction: Interaction,
    stage: InteractionStage = InteractionStage.INTRA,
  ): void {
    this._encodedInteractions[stage] = ethers.utils.hexConcat([
      this._encodedInteractions[stage],
      encodeInteraction(interaction),
    ]);
  }

  /**
   * Encodes order UIDs for gas refunds.
   *
   * @param orderUids The order UIDs for which to claim gas refunds.
   */
  public encodeOrderRefunds(...orderUids: string[]): void {
    if (
      !orderUids.every((orderUid) =>
        ethers.utils.isHexString(orderUid, ORDER_UID_LENGTH),
      )
    ) {
      throw new Error("one or more invalid order UIDs");
    }

    this._encodedOrderRefunds = ethers.utils.hexConcat([
      this._encodedOrderRefunds,
      ...orderUids,
    ]);
  }

  /**
   * Returns the encoded settlement parameters.
   */
  public encodedSettlement(prices: Prices): EncodedSettlement {
    return [
      this.tokens,
      this.clearingPrices(prices),
      this.encodedTrades,
      this.encodedInteractions,
      this.encodedOrderRefunds,
    ];
  }

  private tokenIndex(token: string): number {
    // NOTE: Verify and normalize the address into a case-checksummed address.
    // Not only does this ensure validity of the addresses early on, it also
    // makes it so `0xff...f` and `0xFF..F` map to the same ID.
    const tokenAddress = ethers.utils.getAddress(token);

    let tokenIndex = this._tokenMap[tokenAddress];
    if (tokenIndex === undefined) {
      tokenIndex = this._tokens.length;
      this._tokens.push(tokenAddress);
      this._tokenMap[tokenAddress] = tokenIndex;
    }

    return tokenIndex;
  }
}<|MERGE_RESOLUTION|>--- conflicted
+++ resolved
@@ -125,16 +125,12 @@
   private readonly _tokens: string[] = [];
   private readonly _tokenMap: Record<string, number | undefined> = {};
   private _encodedTrades = "0x";
-<<<<<<< HEAD
   private _tradeCount = 0;
-  private _encodedInteractions = "0x";
-=======
   private _encodedInteractions = {
     [InteractionStage.PRE]: "0x",
     [InteractionStage.INTRA]: "0x",
     [InteractionStage.POST]: "0x",
   };
->>>>>>> d4d40b76
   private _encodedOrderRefunds = "0x";
 
   /**
