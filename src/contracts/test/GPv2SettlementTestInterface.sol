// SPDX-License-Identifier: LGPL-3.0-or-later
<<<<<<< HEAD
pragma solidity ^0.6.12;
=======
pragma solidity ^0.7.5;
>>>>>>> 54c5fc2d

import "../GPv2Settlement.sol";

contract GPv2SettlementTestInterface is GPv2Settlement {
    constructor(GPv2SimpleAuthentication _controller)
        public
        GPv2Settlement(_controller)
    // solhint-disable-next-line no-empty-blocks
    {

    }

    function domainSeparatorTest() public view returns (bytes32) {
        return domainSeparator;
    }
}<|MERGE_RESOLUTION|>--- conflicted
+++ resolved
@@ -1,15 +1,10 @@
 // SPDX-License-Identifier: LGPL-3.0-or-later
-<<<<<<< HEAD
-pragma solidity ^0.6.12;
-=======
 pragma solidity ^0.7.5;
->>>>>>> 54c5fc2d
 
 import "../GPv2Settlement.sol";
 
 contract GPv2SettlementTestInterface is GPv2Settlement {
     constructor(GPv2SimpleAuthentication _controller)
-        public
         GPv2Settlement(_controller)
     // solhint-disable-next-line no-empty-blocks
     {
